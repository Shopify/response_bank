--- conflicted
+++ resolved
@@ -3,7 +3,7 @@
 module Cacheable
   class Middleware
 
-    def initialize(app) 
+    def initialize(app)
       @app = app
     end
 
@@ -40,14 +40,9 @@
           cache_data << headers['Location'] if status == 301
 
           Cacheable.write_to_cache(env['cacheable.key']) do
-<<<<<<< HEAD
             payload = MessagePack.dump(cache_data)
-            cache.write(env['cacheable.key'], payload, raw: true)
-            cache.write(env['cacheable.unversioned-key'], payload, raw: true) if env['cacheable.unversioned-key']
-=======
-            Cacheable.cache_store.write(env['cacheable.key'], cache_data)
-            Cacheable.cache_store.write(env['cacheable.unversioned-key'], cache_data) if env['cacheable.unversioned-key']
->>>>>>> 02d600a7
+            Cacheable.cache_store.write(env['cacheable.key'], payload, raw: true)
+            Cacheable.cache_store.write(env['cacheable.unversioned-key'], payload, raw: true) if env['cacheable.unversioned-key']
           end
 
           # since we had to generate the gz version above already we may
